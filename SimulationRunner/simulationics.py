--- conflicted
+++ resolved
@@ -366,12 +366,6 @@
         config['MinGasTemp'] = 100
         #In equilibrium with the CMB at early times.
         config['InitGasTemp'] = 2.7*(1+self.redshift)
-        #Set the required neutrino parameters.
-<<<<<<< HEAD
-        config['MassiveNuLinRespOn'] = 0
-=======
-        config['LinearTransferFunction'] = "camb_linear/ics_transfer_"+str(self.redshift)+".dat"
->>>>>>> 701172f9
         #This needs to be here until I fix the flux extractor to allow quintic kernels.
         config['DensityKernelType'] = 'cubic'
         config['PartAllocFactor'] = 2
